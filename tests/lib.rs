--- conflicted
+++ resolved
@@ -1,6 +1,6 @@
 use std::io::Cursor;
 
-use tiny_multihash::{
+use multihash::{
     derive::Multihash, Blake2b256, Blake2b512, Blake2bDigest, Blake2s128, Blake2s256,
     Blake2sDigest, Blake3Digest, Blake3_256, Digest, Error, Hasher, Identity256, IdentityDigest,
     Keccak224, Keccak256, Keccak384, Keccak512, KeccakDigest, Multihash, MultihashCode, Sha1,
@@ -52,30 +52,10 @@
 }
 
 macro_rules! assert_encode {
-<<<<<<< HEAD
-    {$( $alg:ty, $data:expr, $expect:expr; )*} => {
-        $(
-            let bytes = hex::decode($expect).unwrap();
-            assert_eq!(
-                <$alg>::digest($data).into_bytes(),
-                bytes,
-                "{:?} encodes correctly", stringify!($alg)
-            );
-
-            let mut hasher = <$alg>::default();
-            &mut hasher.input($data);
-            assert_eq!(
-                hasher.result().into_bytes(),
-                bytes,
-                "{:?} encodes correctly", stringify!($alg)
-            );
-        )*
-    }
-=======
    // Mutlihash enum member, Multihash code, input, Multihash as hex
    {$( $alg:ty, $code:expr, $data:expr, $expect:expr; )*} => {
        $(
-           let expected = hex_to_bytes($expect);
+           let expected = hex::decode($expect).unwrap();
 
            // From code
            assert_eq!(
@@ -101,7 +81,6 @@
            );
        )*
    }
->>>>>>> e1e50f73
 }
 
 #[allow(clippy::cognitive_complexity)]
@@ -127,15 +106,9 @@
         Blake2s128, Code::Blake2s128, b"hello world", "d0e4021037deae0226c30da2ab424a7b8ee14e83";
         Blake3_256, Code::Blake3_256, b"hello world", "1e20d74981efa70a0c880b8d8c1985d075dbcbf679b99a5f9914e5aaf96b831a9e24";
     }
-
-    #[cfg(feature = "use_blake3")]
-    assert_encode! {
-        Blake3, b"hello world", "1e20d74981efa70a0c880b8d8c1985d075dbcbf679b99a5f9914e5aaf96b831a9e24";
-    }
 }
 
 macro_rules! assert_decode {
-    //{$( $alg:ident, $hash:expr; )*} => {
     {$( $code:expr, $hash:expr; )*} => {
         $(
             let hash = hex::decode($hash).unwrap();
@@ -169,10 +142,6 @@
         Code::Blake2b256, "a0e40220256c83b297114d201b30179f3f0ef0cace9783622da5974326b436178aeef610";
         Code::Blake2s128, "d0e4021037deae0226c30da2ab424a7b8ee14e83";
         Code::Blake3_256, "1e20d74981efa70a0c880b8d8c1985d075dbcbf679b99a5f9914e5aaf96b831a9e24";
-    }
-    #[cfg(feature = "use_blake3")]
-    assert_decode! {
-        Blake3, "1e20d74981efa70a0c880b8d8c1985d075dbcbf679b99a5f9914e5aaf96b831a9e24";
     }
 }
 
@@ -223,30 +192,16 @@
     );
 }
 
-<<<<<<< HEAD
-/// Testing the public interface of `Multihash` and `MultihashRef`
-fn test_methods(hash: impl MultihashDigest<Code>, prefix: &str, digest: &str) {
-    let expected_bytes = hex::decode(&format!("{}{}", prefix, digest)).unwrap();
-    let multihash = hash.digest(b"hello world");
-    assert_eq!(
-        Multihash::from_bytes(expected_bytes.clone()).unwrap(),
-        multihash
-    );
-    assert_eq!(multihash.as_bytes(), &expected_bytes[..]);
-    assert_eq!(multihash.algorithm(), hash.code());
-    assert_eq!(multihash.digest(), hex::decode(digest).unwrap().as_slice());
-=======
 /// Testing the public interface of `Multihash` and coversions to it
 fn multihash_methods<H>(code: Code, prefix: &str, digest_str: &str)
 where
     H: StatefulHasher,
     Code: for<'a> From<&'a H::Digest>,
 {
-    let digest = hex_to_bytes(digest_str);
-    let expected_bytes = hex_to_bytes(&format!("{}{}", prefix, digest_str));
+    let digest = hex::decode(digest_str).unwrap();
+    let expected_bytes = hex::decode(&format!("{}{}", prefix, digest_str)).unwrap();
     let mut expected_cursor = Cursor::new(&expected_bytes);
     let multihash = code.digest(b"hello world");
->>>>>>> e1e50f73
 
     assert_eq!(Multihash::wrap(code.into(), &digest).unwrap(), multihash);
     assert_eq!(multihash.code(), u64::from(code));
@@ -340,14 +295,8 @@
         "d0e40210",
         "37deae0226c30da2ab424a7b8ee14e83",
     );
-<<<<<<< HEAD
-    #[cfg(feature = "use_blake3")]
-    test_methods(
-        Blake3::default(),
-=======
     multihash_methods::<Blake3_256>(
         Code::Blake3_256,
->>>>>>> e1e50f73
         "1e20",
         "d74981efa70a0c880b8d8c1985d075dbcbf679b99a5f9914e5aaf96b831a9e24",
     );
@@ -385,31 +334,4 @@
         Multihash::<U64>::from_bytes(&[identity_code, identity_length, 1, 2, 3, 4]).is_err(),
         "Should error on wrong hash length"
     );
-<<<<<<< HEAD
-
-    let unsupported_code = 0x04;
-    let hash_length = 3;
-    assert_eq!(
-        MultihashRef::from_slice(&[unsupported_code, hash_length, 1, 2, 3]),
-        Err(DecodeError::UnknownCode),
-        "Should error on codes that are not part of the code table"
-    );
-}
-
-#[test]
-fn wrap() {
-    let mh = Sha2_256::digest(b"hello world");
-    let digest = mh.digest();
-    let wrapped: Multihash = multihash::wrap(Code::Sha2_256, &digest);
-    assert_eq!(wrapped.algorithm(), Code::Sha2_256);
-}
-
-#[test]
-fn wrap_generic() {
-    let mh = Sha2_256::digest(b"hello world");
-    let digest = mh.digest();
-    let wrapped: MultihashGeneric<u64> = multihash::wrap(124, &digest);
-    assert_eq!(wrapped.algorithm(), 124);
-=======
->>>>>>> e1e50f73
 }